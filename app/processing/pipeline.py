from __future__ import annotations

import logging
import math
import time
from dataclasses import dataclass
from datetime import datetime
from pathlib import Path
from typing import Optional, List, Tuple

import cv2
import numpy as np

from app.models import ProcessingResult, ProcessingStats, ShotPoint
from app.processing.align import AlignmentResult, align_with_border
from app.processing.detect_hits import DetectionParams, detect_hits, split_roi_components
from app.processing.diff_threshold import DiffThresholdParams, diff_and_threshold
from app.processing.metrics import compute_metrics
from app.processing.overlay import render_overlay
from app.processing.scale import ScaleModel
from app.utils.image_io import imread, imwrite

logger = logging.getLogger(__name__)


@dataclass
class PipelineConfig:
    diff_params: DiffThresholdParams
    detection_params: DetectionParams
    bullet_diameter_mm: float
    downscale_factor: float
    mask_path: Optional[Path]
    template_path: Path
    output_dir: Path
    show_r50: bool = True
    show_r90: bool = False
    collect_debug: bool = False


class ProcessingPipeline:
    def __init__(self, scale_model: ScaleModel, config: PipelineConfig) -> None:
        self.scale_model = scale_model
        self.config = config
        self.downscale_factor = max(config.downscale_factor, 0.1)
        self.template_full = self._load_template(config.template_path)
        self.template_gray = self._resize_image(self.template_full, self.downscale_factor)
        base_mask = self._load_mask(config.mask_path) if config.mask_path else None
        self.mask_full = base_mask
        self.mask = self._resize_image(base_mask, self.downscale_factor) if base_mask is not None else None
        self.origin_px = (
            self.template_gray.shape[1] / 2.0,
            self.template_gray.shape[0] / 2.0,
        )

    def process(self, frame_bgr: np.ndarray, target_id: str) -> ProcessingResult:
        stats = ProcessingStats()
        start = time.perf_counter()

        frame_gray_full = cv2.cvtColor(frame_bgr, cv2.COLOR_BGR2GRAY)
        frame_bgr_scaled = self._resize_image(frame_bgr, self.downscale_factor)
        frame_gray = cv2.cvtColor(frame_bgr_scaled, cv2.COLOR_BGR2GRAY)

        align_start = time.perf_counter()
        alignment = self._align_scaled(frame_gray, frame_gray_full)
        stats.align_ms = (time.perf_counter() - align_start) * 1000

        origin_px = alignment.origin_px or self.origin_px
<<<<<<< HEAD
        mm_per_pixel = self.scale_model.mm_per_pixel * self.downscale_factor
=======
>>>>>>> f8657a7a

        diff_start = time.perf_counter()
        binary = diff_and_threshold(
            alignment.aligned,
            self.template_gray,
            params=self.config.diff_params,
            mask=self.mask,
            debug_dir=self.config.output_dir if self.config.collect_debug else None,
            target_id=target_id,
        )
        stats.diff_ms = (time.perf_counter() - diff_start) * 1000

        detect_start = time.perf_counter()
        points, debug_info = detect_hits(
            binary,
            alignment.aligned,
            mm_per_pixel=mm_per_pixel,
            params=self.config.detection_params,
            origin_px=origin_px,
<<<<<<< HEAD
            bullet_diameter_mm=self.config.bullet_diameter_mm,
=======
>>>>>>> f8657a7a
            debug=self.config.collect_debug,
            template_gray=self.template_gray,
        )
        stats.detect_ms = (time.perf_counter() - detect_start) * 1000

        metrics = None
        if points:
            metrics_start = time.perf_counter()
            metrics = compute_metrics(points)
            stats.metrics_ms = (time.perf_counter() - metrics_start) * 1000

        overlay = render_overlay(
            cv2.cvtColor(alignment.aligned, cv2.COLOR_GRAY2BGR),
            points,
            metrics,
<<<<<<< HEAD
            mm_per_pixel,
=======
            self.scale_model.mm_per_pixel,
>>>>>>> f8657a7a
            origin_px=origin_px,
            show_r50=self.config.show_r50,
            show_r90=self.config.show_r90,
            show_debug=False,
            debug_info=debug_info,
        )

        total_ms = (time.perf_counter() - start) * 1000
        accounted = stats.align_ms + stats.diff_ms + stats.detect_ms + stats.metrics_ms
        stats.capture_ms = max(0.0, total_ms - accounted)
        result = ProcessingResult(
            target_id=target_id,
            timestamp=datetime.now(),
            profile_name=self.scale_model.reference_name,
            points=points,
            metrics=metrics,
            stats=stats,
            mm_per_pixel=mm_per_pixel,
            homography=alignment.homography.flatten().tolist() if alignment.homography is not None else None,
            aligned_gray=alignment.aligned,
            overlay_image=overlay,
            binary_mask=binary,
            origin_px=origin_px,
            debug_info=debug_info,
        )
        self._store_intermediate(result, frame_bgr, overlay)
        return result

    def _store_intermediate(self, result: ProcessingResult, original_bgr: np.ndarray, overlay: np.ndarray) -> None:
        self.config.output_dir.mkdir(parents=True, exist_ok=True)
        base_name = f"{result.target_id}.png"
        overlay_name = f"{result.target_id}_overlay.png"
        original_path = self.config.output_dir / base_name
        overlay_path = self.config.output_dir / overlay_name
        if not imwrite(original_path, original_bgr):
            logger.warning("Failed to save original frame: %s", original_path)
        if not imwrite(overlay_path, overlay):
            logger.warning("Failed to save overlay: %s", overlay_path)
        result.image_path = str(original_path)
        result.overlay_path = str(overlay_path)

    def split_roi(self, result: ProcessingResult, roi: Tuple[int, int, int, int]) -> List[ShotPoint]:
        if result.binary_mask is None:
            raise RuntimeError("Бинарная маска недоступна для текущего результата")
        mm_per_pixel = result.mm_per_pixel or self.scale_model.mm_per_pixel
        origin = result.origin_px or self.origin_px
        new_points = split_roi_components(
            result.binary_mask,
            mm_per_pixel,
            self.config.detection_params,
            origin,
            roi,
            bullet_diameter_mm=self.config.bullet_diameter_mm,
        )
        if not new_points:
            return []
        filtered: List[ShotPoint] = []
        for candidate in new_points:
            duplicate = False
            for existing in result.points:
                if math.hypot(candidate.x_mm - existing.x_mm, candidate.y_mm - existing.y_mm) < 1.0:
                    duplicate = True
                    break
            if not duplicate:
                filtered.append(candidate)
        return filtered

    @staticmethod
    def _resize_image(image: Optional[np.ndarray], downscale_factor: float) -> Optional[np.ndarray]:
        if image is None:
            return None
        if downscale_factor == 1.0:
            return image
        h, w = image.shape[:2]
        new_w = max(1, int(round(w / downscale_factor)))
        new_h = max(1, int(round(h / downscale_factor)))
        interpolation = cv2.INTER_AREA if downscale_factor >= 1.0 else cv2.INTER_LINEAR
        return cv2.resize(image, (new_w, new_h), interpolation=interpolation)
    
    @staticmethod
    def _load_template(path: Path) -> np.ndarray:
        if not path.exists():
            raise FileNotFoundError(f"Template not found: {path}")
        template = imread(path, cv2.IMREAD_GRAYSCALE)
        if template is None:
            raise ValueError(f"Failed to load template: {path}")
        return template

    @staticmethod
    def _load_mask(path: Optional[Path]) -> Optional[np.ndarray]:
        if path is None:
            return None
        if not path.exists():
            logger.warning("Mask path does not exist: %s", path)
            return None
        if path.is_dir():
            logger.warning("Mask path points to a directory; ignoring: %s", path)
            return None
        mask = imread(path, cv2.IMREAD_GRAYSCALE)
        if mask is None:
            logger.warning("Failed to load mask: %s", path)
            return None
        _, mask = cv2.threshold(mask, 127, 255, cv2.THRESH_BINARY)
        return mask

    def _align_scaled(self, frame_gray_scaled: np.ndarray, frame_gray_full: np.ndarray) -> "AlignmentResult":
        """
        Оптимизировано:
        1) Основной путь — выравнивание на уменьшенном изображении (frame_gray_scaled / template_gray).
        2) Fallback на full-res выравнивание только если на даунскейле гомографию найти не удалось.
        """
        # Сначала пробуем выровнять в скейленном пространстве (дешевле всего)
        alignment_scaled = align_with_border(
            frame_gray_scaled,
            self.template_gray,
            mask=self.mask,
            max_features=1500,
            good_match_ratio=0.75,
            ransac_reproj_threshold=3.0,
        )

        # Если фактор == 1.0 или гомография успешно найдена на даунскейле —
        # этого более чем достаточно, full-res даже не трогаем.
        if self.downscale_factor == 1.0 or alignment_scaled.homography is not None:
            return alignment_scaled

        # Fallback: даунскейл не справился, пробуем полное разрешение, как раньше.
        alignment_full = align_with_border(
            frame_gray_full,
            self.template_full,
            mask=self.mask_full,
            max_features=1500,
            good_match_ratio=0.75,
            ransac_reproj_threshold=3.0,
        )

        origin_scaled = (
            alignment_full.origin_px[0] / self.downscale_factor,
            alignment_full.origin_px[1] / self.downscale_factor,
        )

        if alignment_full.homography is None:
            # Если даже на full-res гомография не нашлась — просто даунскейлим выровненное full-res
            aligned_resized = self._resize_image(alignment_full.aligned, self.downscale_factor)
            return AlignmentResult(
                aligned=aligned_resized if aligned_resized is not None else frame_gray_scaled,
                homography=None,
                inliers=alignment_full.inliers,
                total_matches=alignment_full.total_matches,
                origin_px=origin_scaled,
            )

        # Пересчёт full-res гомографии в скейленное пространство координат
        homography_scaled = self._scale_homography(alignment_full.homography, self.downscale_factor)

        aligned = cv2.warpPerspective(
            frame_gray_scaled,
            homography_scaled,
            (self.template_gray.shape[1], self.template_gray.shape[0]),
        )
        return AlignmentResult(
            aligned=aligned,
            homography=homography_scaled,
            inliers=alignment_full.inliers,
            total_matches=alignment_full.total_matches,
            origin_px=origin_scaled,
        )

    @staticmethod
    def _scale_homography(homography: np.ndarray, factor: float) -> np.ndarray:
        """
        Оптимизировано:
        вместо матричных умножений S^-1 * H * S используем аналитическую формулу
        для 3x3 гомографии при масштабировании координат.

        Для S = diag(f, f, 1) и S^-1 = diag(1/f, 1/f, 1):

            H' = S^-1 * H * S

        даёт:

            H' = [[h11, h12, h13 / f],
                  [h21, h22, h23 / f],
                  [f*h31, f*h32, h33]]
        """
        if factor == 1.0:
            return homography

        f = float(factor)
        inv_f = 1.0 / f

        # гарантируем float64 и не портим исходную матрицу
        h = homography.astype(np.float64, copy=False)
        out = h.copy()

        # применяем аналитическую формулу
        # первые два столбца остаются такими же
        # третий столбец: [h13/f, h23/f, h33]
        out[0, 2] *= inv_f
        out[1, 2] *= inv_f
        # третий ряд, первые два элемента: [f*h31, f*h32]
        out[2, 0] *= f
        out[2, 1] *= f
        # out[2, 2] остаётся без изменений

        return out<|MERGE_RESOLUTION|>--- conflicted
+++ resolved
@@ -65,10 +65,6 @@
         stats.align_ms = (time.perf_counter() - align_start) * 1000
 
         origin_px = alignment.origin_px or self.origin_px
-<<<<<<< HEAD
-        mm_per_pixel = self.scale_model.mm_per_pixel * self.downscale_factor
-=======
->>>>>>> f8657a7a
 
         diff_start = time.perf_counter()
         binary = diff_and_threshold(
@@ -88,10 +84,6 @@
             mm_per_pixel=mm_per_pixel,
             params=self.config.detection_params,
             origin_px=origin_px,
-<<<<<<< HEAD
-            bullet_diameter_mm=self.config.bullet_diameter_mm,
-=======
->>>>>>> f8657a7a
             debug=self.config.collect_debug,
             template_gray=self.template_gray,
         )
@@ -107,11 +99,7 @@
             cv2.cvtColor(alignment.aligned, cv2.COLOR_GRAY2BGR),
             points,
             metrics,
-<<<<<<< HEAD
-            mm_per_pixel,
-=======
             self.scale_model.mm_per_pixel,
->>>>>>> f8657a7a
             origin_px=origin_px,
             show_r50=self.config.show_r50,
             show_r90=self.config.show_r90,
